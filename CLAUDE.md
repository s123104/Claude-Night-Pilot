--- conflicted
+++ resolved
@@ -421,7 +421,6 @@
 - 同時支援 E2E Playwright 測試和 Rust 單元測試
 - 跨語言依賴分析和安全檢查
 
-<<<<<<< HEAD
 ## AI-Powered Commit Message Generation
 
 ### Token-Efficient Diff Processing
@@ -463,9 +462,6 @@
 - **commit-msg**: 驗證 commit 訊息格式
 - 自動觸發 commitlint 規則驗證
 - 支援 AI 生成的 commit 訊息後處理
-
-=======
->>>>>>> 50f8e95d
 ## Important Development Notes
 
 - The frontend uses Chinese text extensively - all UI tests are in Chinese
